use poise::serenity_prelude::{self as serenity, Guild, Member, RoleId};

pub const EMBED_COLOR: u32 = 0xFDAC2E;
pub const TERMS_PER_PAGE: usize = 10;
pub const MIN_STARS: u64 = 5;

/// Sensible defaults for use within our application.
pub struct BloomBotEmbed {}

impl BloomBotEmbed {
  pub fn new() -> serenity::CreateEmbed {
    let mut embed = serenity::CreateEmbed::default();
    embed.color(EMBED_COLOR);
    embed
  }

  pub fn from(embed: &mut serenity::CreateEmbed) -> &mut serenity::CreateEmbed {
    embed.color(EMBED_COLOR);
    embed
  }
}

pub struct Roles {
  pub welcome_team: u64,
  pub meditation_challenger: u64,
  pub patreon: u64,
  pub kofi: u64,
}

pub const ROLES: Roles = Roles {
<<<<<<< HEAD
  // meditation_challenger: 796821826369617970,
  meditation_challenger: 791491167618334732,
=======
  welcome_team: 828291690917265418,
  meditation_challenger: 796821826369617970,
>>>>>>> 488849bd
  patreon: 543900027928444935,
  kofi: 1083219974509826048,
};

pub struct Channels {
  pub welcome: u64,
  pub meditation: u64,
  pub commands: u64,
  pub announcement: u64,
  pub logs: u64,
  pub bloomlogs: u64,
  pub starchannel: u64,
  pub reportchannel: u64,
  pub donators: u64,
  pub backup: u64,
  pub suggestion: u64,
}

pub const CHANNELS: Channels = Channels {
  welcome: 493402917001494539,
  meditation: 440556997364940801,
  commands: 837344434676564078,
  // announcement: 244917519477899264,
  announcement: 819707523225354260,
  logs: 441207765357035541,
  bloomlogs: 1161911290915209297,
  starchannel: 856865368098078720,
  reportchannel: 855894610001395743,
  donators: 551895169532952578,
  backup: 1069911235224678460,
  suggestion: 553676378621476887,
};

pub struct Emotes<'a> {
  pub star: &'a str,
  pub report: u64,
  pub wave: &'a str,
}

pub const EMOTES: Emotes = Emotes {
  star: "⭐",
  report: 852463521894629376,
  wave: "👋",
};

#[derive(Debug, Eq, PartialEq)]
pub enum TimeSumRoles {
  One,
  Two,
  Three,
  Four,
  Five,
  Six,
  Seven,
  Eight,
  Nine,
  Ten,
  Eleven,
  Twelve,
}

impl TimeSumRoles {
  pub fn to_role_id(&self) -> serenity::RoleId {
    serenity::RoleId(match self {
      TimeSumRoles::One => 504641899890475018,
      TimeSumRoles::Two => 504641945596067851,
      TimeSumRoles::Three => 504642088760115241,
      TimeSumRoles::Four => 504641974486302751,
      TimeSumRoles::Five => 504642451898630164,
      TimeSumRoles::Six => 504642479459532810,
      TimeSumRoles::Seven => 504642975519866881,
      TimeSumRoles::Eight => 504643005479649280,
      TimeSumRoles::Nine => 504643037515874317,
      TimeSumRoles::Ten => 504645771464015893,
      TimeSumRoles::Eleven => 504645799821574144,
      TimeSumRoles::Twelve => 504645823888621568,
    })
  }

  fn from_role_id(id: &serenity::RoleId) -> Option<TimeSumRoles> {
    let id = *id;
    let id: u64 = id.into();

    match id {
      504641899890475018 => Some(TimeSumRoles::One),
      504641945596067851 => Some(TimeSumRoles::Two),
      504642088760115241 => Some(TimeSumRoles::Three),
      504641974486302751 => Some(TimeSumRoles::Four),
      504642451898630164 => Some(TimeSumRoles::Five),
      504642479459532810 => Some(TimeSumRoles::Six),
      504642975519866881 => Some(TimeSumRoles::Seven),
      504643005479649280 => Some(TimeSumRoles::Eight),
      504643037515874317 => Some(TimeSumRoles::Nine),
      504645771464015893 => Some(TimeSumRoles::Ten),
      504645799821574144 => Some(TimeSumRoles::Eleven),
      504645823888621568 => Some(TimeSumRoles::Twelve),
      _ => None,
    }
  }

  pub fn get_users_current_roles(guild: &Guild, member: &Member) -> Vec<RoleId> {
    let mut roles = Vec::new();

    for user_role in member.roles.iter() {
      let possible_role_id = match TimeSumRoles::from_role_id(user_role) {
        Some(role) => role,
        None => continue,
      };

      if let Some(role) = guild.roles.get(&possible_role_id.to_role_id()) {
        if user_role == &role.id {
          roles.push(role.id);
        }
      }
    }

    roles
  }

  pub fn from_sum(sum: i64) -> Option<TimeSumRoles> {
    match sum {
      i64::MIN..=49 => None,
      50..=99 => Some(TimeSumRoles::One),
      100..=149 => Some(TimeSumRoles::Two),
      150..=249 => Some(TimeSumRoles::Three),
      250..=499 => Some(TimeSumRoles::Four),
      500..=999 => Some(TimeSumRoles::Five),
      1000..=1999 => Some(TimeSumRoles::Six),
      2000..=4999 => Some(TimeSumRoles::Seven),
      5000..=9999 => Some(TimeSumRoles::Eight),
      10000..=19999 => Some(TimeSumRoles::Nine),
      20000..=49999 => Some(TimeSumRoles::Ten),
      50000..=99999 => Some(TimeSumRoles::Eleven),
      100000..=i64::MAX => Some(TimeSumRoles::Twelve),
    }
  }
}

#[derive(Debug, Eq, PartialEq)]
pub enum StreakRoles {
  Egg,
  HatchingChick,
  BabyChick,
  Chicken,
  Dove,
  Owl,
  Eagle,
  Dragon,
  Alien,
}

impl StreakRoles {
  pub fn to_role_id(&self) -> serenity::RoleId {
    serenity::RoleId(match self {
      StreakRoles::Egg => 857242224390832158,
      StreakRoles::HatchingChick => 857242222529347584,
      StreakRoles::BabyChick => 857242220675465227,
      StreakRoles::Chicken => 857242218695229450,
      StreakRoles::Dove => 857242216493219862,
      StreakRoles::Owl => 857242214588612629,
      StreakRoles::Eagle => 857242212991762463,
      StreakRoles::Dragon => 857242210302427186,
      StreakRoles::Alien => 857242155784863754,
    })
  }

  pub fn from_streak(streak: u64) -> Option<StreakRoles> {
    match streak {
      0..=6 => None,
      7..=13 => Some(StreakRoles::Egg),
      14..=27 => Some(StreakRoles::HatchingChick),
      28..=34 => Some(StreakRoles::BabyChick),
      35..=55 => Some(StreakRoles::Chicken),
      56..=69 => Some(StreakRoles::Dove),
      70..=139 => Some(StreakRoles::Owl),
      140..=364 => Some(StreakRoles::Eagle),
      365..=729 => Some(StreakRoles::Dragon),
      730..=u64::MAX => Some(StreakRoles::Alien),
    }
  }

  pub fn get_users_current_roles(guild: &Guild, member: &Member) -> Vec<RoleId> {
    let mut roles = Vec::new();

    for user_role in member.roles.iter() {
      let possible_role_id = match StreakRoles::from_role_id(user_role) {
        Some(role) => role,
        None => continue,
      };

      if let Some(role) = guild.roles.get(&possible_role_id.to_role_id()) {
        if user_role == &role.id {
          roles.push(role.id);
        }
      }
    }

    roles
  }

  fn from_role_id(id: &serenity::RoleId) -> Option<StreakRoles> {
    let id = *id;
    let id: u64 = id.into();

    match id {
      857242224390832158 => Some(StreakRoles::Egg),
      857242222529347584 => Some(StreakRoles::HatchingChick),
      857242220675465227 => Some(StreakRoles::BabyChick),
      857242218695229450 => Some(StreakRoles::Chicken),
      857242216493219862 => Some(StreakRoles::Dove),
      857242214588612629 => Some(StreakRoles::Owl),
      857242212991762463 => Some(StreakRoles::Eagle),
      857242210302427186 => Some(StreakRoles::Dragon),
      85724215578486375 => Some(StreakRoles::Alien),
      _ => None,
    }
  }
}<|MERGE_RESOLUTION|>--- conflicted
+++ resolved
@@ -2,7 +2,7 @@
 
 pub const EMBED_COLOR: u32 = 0xFDAC2E;
 pub const TERMS_PER_PAGE: usize = 10;
-pub const MIN_STARS: u64 = 5;
+pub const MIN_STARS: u64 = 3;
 
 /// Sensible defaults for use within our application.
 pub struct BloomBotEmbed {}
@@ -21,22 +21,13 @@
 }
 
 pub struct Roles {
-  pub welcome_team: u64,
   pub meditation_challenger: u64,
   pub patreon: u64,
-  pub kofi: u64,
 }
 
 pub const ROLES: Roles = Roles {
-<<<<<<< HEAD
-  // meditation_challenger: 796821826369617970,
-  meditation_challenger: 791491167618334732,
-=======
-  welcome_team: 828291690917265418,
   meditation_challenger: 796821826369617970,
->>>>>>> 488849bd
   patreon: 543900027928444935,
-  kofi: 1083219974509826048,
 };
 
 pub struct Channels {
@@ -45,10 +36,9 @@
   pub commands: u64,
   pub announcement: u64,
   pub logs: u64,
-  pub bloomlogs: u64,
   pub starchannel: u64,
   pub reportchannel: u64,
-  pub donators: u64,
+  pub patreon: u64,
   pub backup: u64,
   pub suggestion: u64,
 }
@@ -57,15 +47,13 @@
   welcome: 493402917001494539,
   meditation: 440556997364940801,
   commands: 837344434676564078,
-  // announcement: 244917519477899264,
-  announcement: 819707523225354260,
+  announcement: 244917519477899264,
   logs: 441207765357035541,
-  bloomlogs: 1161911290915209297,
   starchannel: 856865368098078720,
   reportchannel: 855894610001395743,
-  donators: 551895169532952578,
+  patreon: 551895169532952578,
   backup: 1069911235224678460,
-  suggestion: 553676378621476887,
+  suggestion: 55367637862147688,
 };
 
 pub struct Emotes<'a> {
